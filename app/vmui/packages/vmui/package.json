{
  "name": "vmui",
  "version": "0.1.0",
  "private": true,
  "homepage": "./",
  "dependencies": {
    "@date-io/dayjs": "^2.13.1",
    "@emotion/styled": "^11.8.1",
    "@mui/icons-material": "^5.4.2",
    "@mui/lab": "^5.0.0-alpha.70",
    "@mui/material": "^5.4.3",
    "@mui/styles": "^5.4.2",
    "@testing-library/jest-dom": "^5.16.2",
    "@testing-library/react": "^12.1.3",
    "@testing-library/user-event": "^13.5.0",
    "@types/jest": "^27.4.1",
    "@types/lodash.debounce": "^4.0.6",
    "@types/lodash.get": "^4.4.6",
    "@types/lodash.throttle": "^4.1.6",
<<<<<<< HEAD
    "@types/marked": "^4.0.2",
    "@types/node": "^17.0.19",
=======
    "@types/node": "^17.0.21",
>>>>>>> 565bd08c
    "@types/qs": "^6.9.7",
    "@types/react": "^17.0.39",
    "@types/react-dom": "^17.0.11",
    "@types/react-measure": "^2.0.8",
    "@types/react-router-dom": "^5.3.3",
    "@types/webpack-env": "^1.16.3",
    "dayjs": "^1.10.7",
    "lodash.debounce": "^4.0.8",
    "lodash.get": "^4.4.2",
    "lodash.throttle": "^4.1.1",
    "marked": "^4.0.12",
    "preact": "^10.6.6",
    "qs": "^6.10.3",
    "react-router-dom": "^6.2.1",
    "typescript": "~4.5.5",
    "uplot": "^1.6.19",
    "web-vitals": "^2.1.4"
  },
  "scripts": {
    "start": "react-app-rewired start",
    "build": "GENERATE_SOURCEMAP=false react-app-rewired build",
    "test": "react-app-rewired test",
    "eject": "react-scripts eject",
    "lint": "eslint src --ext tsx,ts",
    "lint:fix": "eslint src --ext tsx,ts --fix"
  },
  "eslintConfig": {
    "extends": [
      "react-app",
      "react-app/jest"
    ]
  },
  "browserslist": {
    "production": [
      ">0.2%",
      "not dead",
      "not op_mini all"
    ],
    "development": [
      "last 1 chrome version",
      "last 1 firefox version",
      "last 1 safari version"
    ]
  },
  "devDependencies": {
    "@babel/plugin-proposal-nullish-coalescing-operator": "^7.16.7",
    "@typescript-eslint/eslint-plugin": "^5.12.1",
    "@typescript-eslint/parser": "^5.12.1",
    "customize-cra": "^1.0.0",
    "eslint-plugin-react": "^7.29.2",
    "react-app-rewired": "^2.2.1"
  }
}<|MERGE_RESOLUTION|>--- conflicted
+++ resolved
@@ -17,12 +17,8 @@
     "@types/lodash.debounce": "^4.0.6",
     "@types/lodash.get": "^4.4.6",
     "@types/lodash.throttle": "^4.1.6",
-<<<<<<< HEAD
     "@types/marked": "^4.0.2",
-    "@types/node": "^17.0.19",
-=======
     "@types/node": "^17.0.21",
->>>>>>> 565bd08c
     "@types/qs": "^6.9.7",
     "@types/react": "^17.0.39",
     "@types/react-dom": "^17.0.11",
