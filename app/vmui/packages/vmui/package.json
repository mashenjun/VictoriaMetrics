{
  "name": "vmui",
  "version": "0.1.0",
  "private": true,
  "homepage": "./",
  "dependencies": {
    "@date-io/dayjs": "^2.13.1",
    "@emotion/styled": "^11.8.1",
    "@mui/icons-material": "^5.5.1",
    "@mui/lab": "^5.0.0-alpha.73",
    "@mui/material": "^5.5.1",
    "@mui/styles": "^5.5.1",
    "@testing-library/jest-dom": "^5.16.2",
    "@testing-library/react": "^12.1.4",
    "@testing-library/user-event": "^13.5.0",
    "@types/jest": "^27.4.1",
    "@types/lodash.debounce": "^4.0.6",
    "@types/lodash.get": "^4.4.6",
    "@types/lodash.throttle": "^4.1.6",
    "@types/marked": "^4.0.2",
    "@types/node": "^17.0.21",
    "@types/qs": "^6.9.7",
    "@types/react": "^17.0.41",
    "@types/react-dom": "^17.0.14",
    "@types/react-measure": "^2.0.8",
<<<<<<< HEAD
    "@types/react-router-dom": "^5.3.3",
    "@types/webpack-env": "^1.16.3",
    "dayjs": "^1.10.7",
=======
    "dayjs": "^1.11.0",
>>>>>>> e1311409
    "lodash.debounce": "^4.0.8",
    "lodash.get": "^4.4.2",
    "lodash.throttle": "^4.1.1",
    "marked": "^4.0.12",
    "preact": "^10.6.6",
    "qs": "^6.10.3",
<<<<<<< HEAD
    "react-router-dom": "^6.2.1",
    "typescript": "~4.5.5",
=======
    "typescript": "~4.6.2",
>>>>>>> e1311409
    "uplot": "^1.6.19",
    "web-vitals": "^2.1.4"
  },
  "scripts": {
    "start": "react-app-rewired start",
    "build": "GENERATE_SOURCEMAP=false react-app-rewired build",
    "test": "react-app-rewired test",
    "eject": "react-scripts eject",
    "lint": "eslint src --ext tsx,ts",
    "lint:fix": "eslint src --ext tsx,ts --fix"
  },
  "eslintConfig": {
    "extends": [
      "react-app",
      "react-app/jest"
    ]
  },
  "browserslist": {
    "production": [
      ">0.2%",
      "not dead",
      "not op_mini all"
    ],
    "development": [
      "last 1 chrome version",
      "last 1 firefox version",
      "last 1 safari version"
    ]
  },
  "devDependencies": {
    "@babel/plugin-proposal-nullish-coalescing-operator": "^7.16.7",
    "@typescript-eslint/eslint-plugin": "^5.15.0",
    "@typescript-eslint/parser": "^5.15.0",
    "customize-cra": "^1.0.0",
    "eslint-plugin-react": "^7.29.4",
    "react-app-rewired": "^2.2.1"
  }
}<|MERGE_RESOLUTION|>--- conflicted
+++ resolved
@@ -23,25 +23,17 @@
     "@types/react": "^17.0.41",
     "@types/react-dom": "^17.0.14",
     "@types/react-measure": "^2.0.8",
-<<<<<<< HEAD
     "@types/react-router-dom": "^5.3.3",
     "@types/webpack-env": "^1.16.3",
-    "dayjs": "^1.10.7",
-=======
     "dayjs": "^1.11.0",
->>>>>>> e1311409
     "lodash.debounce": "^4.0.8",
     "lodash.get": "^4.4.2",
     "lodash.throttle": "^4.1.1",
     "marked": "^4.0.12",
     "preact": "^10.6.6",
     "qs": "^6.10.3",
-<<<<<<< HEAD
     "react-router-dom": "^6.2.1",
-    "typescript": "~4.5.5",
-=======
     "typescript": "~4.6.2",
->>>>>>> e1311409
     "uplot": "^1.6.19",
     "web-vitals": "^2.1.4"
   },
